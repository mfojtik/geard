--- conflicted
+++ resolved
@@ -42,22 +42,13 @@
 	hook       func(*http.Request)
 }
 
-//This makes the third-party caller can use this as one part of their unit-test,and specified the desinated port
-var TestServerHost = "127.0.0.1:0"
-
 // NewServer returns a new instance of the fake server, in standalone mode. Use
 // the method URL to get the URL of the server.
 //
-<<<<<<< HEAD
 // It receives the bind address (use 127.0.0.1:0 for getting an available port
 // on the host) and a hook function, that will be called on every request.
 func NewServer(bind string, hook func(*http.Request)) (*DockerServer, error) {
 	listener, err := net.Listen("tcp", bind)
-=======
-// Hook is a function that will be called on every request.
-func NewServer(hook func(*http.Request)) (*DockerServer, error) {
-	listener, err := net.Listen("tcp", TestServerHost)
->>>>>>> 2bb1703f
 	if err != nil {
 		return nil, err
 	}
